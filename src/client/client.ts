import {
  A2AError,
  AgentCard,
  CancelTaskResponse,
  GetTaskPushNotificationConfigResponse,
  GetTaskResponse,
  JSONRPCError,
  JSONRPCErrorResponse,
  JSONRPCRequest,
  JSONRPCResponse,
  Message,
  MessageSendParams,
  SendMessageResponse,
  SendStreamingMessageResponse,
  SendStreamingMessageSuccessResponse,
  SetTaskPushNotificationConfigResponse,
  Task,
  TaskArtifactUpdateEvent,
  TaskIdParams,
  TaskPushNotificationConfig, // Renamed from PushNotificationConfigParams for direct schema alignment
  TaskQueryParams,
  TaskStatusUpdateEvent
} from '../types.js'; // Assuming schema.ts is in the same directory or appropriately pathed
import { AuthenticationHandler, HttpHeaders } from './auth-handler.js';

// Helper type for the data yielded by streaming methods
type A2AStreamEventData = Message | Task | TaskStatusUpdateEvent | TaskArtifactUpdateEvent;

<<<<<<< HEAD
export interface A2AClientOptions {
  authHandler?: AuthenticationHandler
}
=======
>>>>>>> 305dbef3

/**
 * A2AClient is a TypeScript HTTP client for interacting with A2A-compliant agents.
 */
export class A2AClient {
  private agentBaseUrl: string;
  private agentCardPath: string;
  private agentCardPromise: Promise<AgentCard>;
  private static readonly DEFAULT_AGENT_CARD_PATH = ".well-known/agent.json";
  private requestIdCounter: number = 1;
  private serviceEndpointUrl?: string; // To be populated from AgentCard after fetching
  private authHandler?: AuthenticationHandler;

  /**
   * Constructs an A2AClient instance.
   * It initiates fetching the agent card from the provided agent baseUrl.
   * The Agent Card is fetched from a path relative to the agentBaseUrl, which defaults to '.well-known/agent.json'.
   * The `url` field from the Agent Card will be used as the RPC service endpoint.
   * @param agentBaseUrl The base URL of the A2A agent (e.g., https://agent.example.com)
   * @param agentCardPath path to the agent card, defaults to .well-known/agent.json
   */
<<<<<<< HEAD
  constructor(agentBaseUrl: string, options?: A2AClientOptions) {
=======
  constructor(agentBaseUrl: string, agentCardPath: string = A2AClient.DEFAULT_AGENT_CARD_PATH) {
>>>>>>> 305dbef3
    this.agentBaseUrl = agentBaseUrl.replace(/\/$/, ""); // Remove trailing slash if any
    this.agentCardPath = agentCardPath.replace(/^\//, ""); // Remove leading slash if any
    this.agentCardPromise = this._fetchAndCacheAgentCard();
    this.authHandler = options?.authHandler;
  }

  /**
   * Fetches the Agent Card from the agent's well-known URI and caches its service endpoint URL.
   * This method is called by the constructor.
   * @returns A Promise that resolves to the AgentCard.
   */
  private async _fetchAndCacheAgentCard(): Promise<AgentCard> {
<<<<<<< HEAD
    const agentCardUrl = this.resolveAgentCardUrl(this.agentBaseUrl);
=======
    const agentCardUrl = `${this.agentBaseUrl}/${this.agentCardPath}`
>>>>>>> 305dbef3
    try {
      const response = await fetch(agentCardUrl, {
        headers: { 'Accept': 'application/json' },
      });
      if (!response.ok) {
        throw new Error(`Failed to fetch Agent Card from ${agentCardUrl}: ${response.status} ${response.statusText}`);
      }
      const agentCard: AgentCard = await response.json();
      if (!agentCard.url) {
        throw new Error("Fetched Agent Card does not contain a valid 'url' for the service endpoint.");
      }
      this.serviceEndpointUrl = agentCard.url; // Cache the service endpoint URL from the agent card
      return agentCard;
    } catch (error) {
      console.error("Error fetching or parsing Agent Card:");
      // Allow the promise to reject so users of agentCardPromise can handle it.
      throw error;
    }
  }

  /**
   * Retrieves the Agent Card.
   * If an `agentBaseUrl` is provided, it fetches the card from that specific URL.
   * Otherwise, it returns the card fetched and cached during client construction.
   * @param agentBaseUrl Optional. The base URL of the agent to fetch the card from.
   * @param agentCardPath path to the agent card, defaults to .well-known/agent.json
   * If provided, this will fetch a new card, not use the cached one from the constructor's URL.
   * @returns A Promise that resolves to the AgentCard.
   */
  public async getAgentCard(agentBaseUrl?: string, agentCardPath: string = A2AClient.DEFAULT_AGENT_CARD_PATH): Promise<AgentCard> {
    if (agentBaseUrl) {
<<<<<<< HEAD
      const agentCardUrl = this.resolveAgentCardUrl(agentBaseUrl);

=======
      const agentCardUrl = `${agentBaseUrl.replace(/\/$/, "")}/${agentCardPath.replace(/^\//, "")}`
>>>>>>> 305dbef3
      const response = await fetch(agentCardUrl, {
        headers: { 'Accept': 'application/json' },
      });
      if (!response.ok) {
        throw new Error(`Failed to fetch Agent Card from ${agentCardUrl}: ${response.status} ${response.statusText}`);
      }
      return await response.json() as AgentCard;
    }
    // If no specific URL is given, return the promise for the initially configured agent's card.
    return this.agentCardPromise;
  }

  /**
   * Determines the agent card URL based on the agent URL.  If the agent URL is at the root
   * of a webserver, then the well-known agent card path will be used.  Otherwise /agent.json
   * will be appended to the URL path.
   * @param agentUrl The agent URL.
   * @returns The agent card URL.
   */
  private resolveAgentCardUrl(agentUrl: string): string {
    agentUrl = agentUrl.replace(/\/$/, ""); // remove trailing slash if any
    const url = new URL(agentUrl);
    return url.pathname === "/"
      ? `${agentUrl}/.well-known/agent.json`
      : `${agentUrl}/agent.json`;
  }

  /**
   * Gets the RPC service endpoint URL. Ensures the agent card has been fetched first.
   * @returns A Promise that resolves to the service endpoint URL string.
   */
  private async _getServiceEndpoint(): Promise<string> {
    if (this.serviceEndpointUrl) {
      return this.serviceEndpointUrl;
    }
    // If serviceEndpointUrl is not set, it means the agent card fetch is pending or failed.
    // Awaiting agentCardPromise will either resolve it or throw if fetching failed.
    await this.agentCardPromise;
    if (!this.serviceEndpointUrl) {
      // This case should ideally be covered by the error handling in _fetchAndCacheAgentCard
      throw new Error("Agent Card URL for RPC endpoint is not available. Fetching might have failed.");
    }
    return this.serviceEndpointUrl;
  }

  /**
   * Helper method to make a generic JSON-RPC POST request.
   * @param method The RPC method name.
   * @param params The parameters for the RPC method.
   * @returns A Promise that resolves to the RPC response.
   */
  private async _postRpcRequest<TParams, TResponse extends JSONRPCResponse>(
    method: string,
    params: TParams
  ): Promise<TResponse> {
    const endpoint = await this._getServiceEndpoint();
    const requestId = this.requestIdCounter++;
    const rpcRequest: JSONRPCRequest = {
      jsonrpc: "2.0",
      method,
      params: params as { [key: string]: any; }, // Cast because TParams structure varies per method
      id: requestId,
    };

    const httpResponse = await this._fetch(endpoint, rpcRequest);

    if (!httpResponse.ok) {
      let errorBodyText = '(empty or non-JSON response)';
      try {
        errorBodyText = await httpResponse.text();
        const errorJson = JSON.parse(errorBodyText);
        // If the body is a valid JSON-RPC error response, let it be handled by the standard parsing below.
        // However, if it's not even a JSON-RPC structure but still an error, throw based on HTTP status.
        if (!errorJson.jsonrpc && errorJson.error) { // Check if it's a JSON-RPC error structure
          throw new Error(`RPC error for ${method}: ${errorJson.error.message} (Code: ${errorJson.error.code}, HTTP Status: ${httpResponse.status}) Data: ${JSON.stringify(errorJson.error.data || {})}`);
        } else if (!errorJson.jsonrpc) {
          throw new Error(`HTTP error for ${method}! Status: ${httpResponse.status} ${httpResponse.statusText}. Response: ${errorBodyText}`);
        }
      } catch (e: any) {
        // If parsing the error body fails or it's not a JSON-RPC error, throw a generic HTTP error.
        // If it was already an error thrown from within the try block, rethrow it.
        if (e.message.startsWith('RPC error for') || e.message.startsWith('HTTP error for')) throw e;
        throw new Error(`HTTP error for ${method}! Status: ${httpResponse.status} ${httpResponse.statusText}. Response: ${errorBodyText}`);
      }
    }

    const rpcResponse = await httpResponse.json();

    if (rpcResponse.id !== requestId) {
      // This is a significant issue for request-response matching.
      console.error(`CRITICAL: RPC response ID mismatch for method ${method}. Expected ${requestId}, got ${rpcResponse.id}. This may lead to incorrect response handling.`);
      // Depending on strictness, one might throw an error here.
      // throw new Error(`RPC response ID mismatch for method ${method}. Expected ${requestId}, got ${rpcResponse.id}`);
    }

    return rpcResponse as TResponse;
  }

  /**
   * fetch() with authentication handling.  Uses a generic authentication handler that can inspect
   * HTTP response codes and headers and suggest new headers to use during an automatic retry.
   * @param url The URL to fetch.
   * @param rpcRequest The JSON-RPC request to send.
   * @param acceptHeader The Accept header to use.  Defaults to "application/json".
   * @returns A Promise that resolves to the fetch HTTP response.
   */
  private async _fetch(url: string, rpcRequest: JSONRPCRequest, acceptHeader: string = "application/json"): Promise<Response> {
    const options = (headers: HttpHeaders = {}) => ({
      method: "POST",
      headers: {
        "Content-Type": "application/json",
        "Accept": acceptHeader, // Expect JSON response for non-streaming requests
        ...headers // if we have an Authorization header, add it
      },
      body: JSON.stringify(rpcRequest),
    } as RequestInit);
    const requestInit = options(this.authHandler?.headers());

    // Use the fetch method from the authHandler if provided, otherwise use the global fetch
    let fetchResponse: Response;
    if (this.authHandler?.fetch) {
      fetchResponse = await this.authHandler.fetch(url, requestInit);
    } else {
      fetchResponse = await fetch(url, requestInit);
    }

    // check for HTTP 401/403 and retry request if necessary
    const updatedHeaders = await this.authHandler?.shouldRetryWithHeaders(requestInit, fetchResponse);
    if (updatedHeaders) {
      // retry request with revised headers
      if (this.authHandler?.fetch) {
        fetchResponse = await this.authHandler.fetch(url, requestInit);
      } else {
        fetchResponse = await fetch(url, requestInit);
      }
      if (fetchResponse.ok && this.authHandler?.onSuccess)
        await this.authHandler.onSuccess(updatedHeaders); // Remember headers that worked
    }

    return fetchResponse;
  }

  /**
   * Sends a message to the agent.
   * The behavior (blocking/non-blocking) and push notification configuration
   * are specified within the `params.configuration` object.
   * Optionally, `params.message.contextId` or `params.message.taskId` can be provided.
   * @param params The parameters for sending the message, including the message content and configuration.
   * @returns A Promise resolving to SendMessageResponse, which can be a Message, Task, or an error.
   */
  public async sendMessage(params: MessageSendParams): Promise<SendMessageResponse> {
    return this._postRpcRequest<MessageSendParams, SendMessageResponse>("message/send", params);
  }

  /**
   * Sends a message to the agent and streams back responses using Server-Sent Events (SSE).
   * Push notification configuration can be specified in `params.configuration`.
   * Optionally, `params.message.contextId` or `params.message.taskId` can be provided.
   * Requires the agent to support streaming (`capabilities.streaming: true` in AgentCard).
   * @param params The parameters for sending the message.
   * @returns An AsyncGenerator yielding A2AStreamEventData (Message, Task, TaskStatusUpdateEvent, or TaskArtifactUpdateEvent).
   * The generator throws an error if streaming is not supported or if an HTTP/SSE error occurs.
   */
  public async *sendMessageStream(params: MessageSendParams): AsyncGenerator<A2AStreamEventData, void, undefined> {
    const agentCard = await this.agentCardPromise; // Ensure agent card is fetched
    if (!agentCard.capabilities?.streaming) {
      throw new Error("Agent does not support streaming (AgentCard.capabilities.streaming is not true).");
    }

    const endpoint = await this._getServiceEndpoint();
    const clientRequestId = this.requestIdCounter++; // Use a unique ID for this stream request
    const rpcRequest: JSONRPCRequest = { // This is the initial JSON-RPC request to establish the stream
      jsonrpc: "2.0",
      method: "message/stream",
      params: params as { [key: string]: any; },
      id: clientRequestId,
    };

    const response = await this._fetch(endpoint, rpcRequest, "text/event-stream");

    if (!response.ok) {
      // Attempt to read error body for more details
      let errorBody = "";
      try {
        errorBody = await response.text();
        const errorJson = JSON.parse(errorBody);
        if (errorJson.error) {
          throw new Error(`HTTP error establishing stream for message/stream: ${response.status} ${response.statusText}. RPC Error: ${errorJson.error.message} (Code: ${errorJson.error.code})`);
        }
      } catch (e: any) {
        if (e.message.startsWith('HTTP error establishing stream')) throw e;
        // Fallback if body is not JSON or parsing fails
        throw new Error(`HTTP error establishing stream for message/stream: ${response.status} ${response.statusText}. Response: ${errorBody || '(empty)'}`);
      }
      throw new Error(`HTTP error establishing stream for message/stream: ${response.status} ${response.statusText}`);
    }
    if (!response.headers.get("Content-Type")?.startsWith("text/event-stream")) {
      // Server should explicitly set this content type for SSE.
      throw new Error("Invalid response Content-Type for SSE stream. Expected 'text/event-stream'.");
    }

    // Yield events from the parsed SSE stream.
    // Each event's 'data' field is a JSON-RPC response.
    yield* this._parseA2ASseStream<A2AStreamEventData>(response, clientRequestId);
  }

  /**
   * Sets or updates the push notification configuration for a given task.
   * Requires the agent to support push notifications (`capabilities.pushNotifications: true` in AgentCard).
   * @param params Parameters containing the taskId and the TaskPushNotificationConfig.
   * @returns A Promise resolving to SetTaskPushNotificationConfigResponse.
   */
  public async setTaskPushNotificationConfig(params: TaskPushNotificationConfig): Promise<SetTaskPushNotificationConfigResponse> {
    const agentCard = await this.agentCardPromise;
    if (!agentCard.capabilities?.pushNotifications) {
      throw new Error("Agent does not support push notifications (AgentCard.capabilities.pushNotifications is not true).");
    }
    // The 'params' directly matches the structure expected by the RPC method.
    return this._postRpcRequest<TaskPushNotificationConfig, SetTaskPushNotificationConfigResponse>(
      "tasks/pushNotificationConfig/set",
      params
    );
  }

  /**
   * Gets the push notification configuration for a given task.
   * @param params Parameters containing the taskId.
   * @returns A Promise resolving to GetTaskPushNotificationConfigResponse.
   */
  public async getTaskPushNotificationConfig(params: TaskIdParams): Promise<GetTaskPushNotificationConfigResponse> {
    // The 'params' (TaskIdParams) directly matches the structure expected by the RPC method.
    return this._postRpcRequest<TaskIdParams, GetTaskPushNotificationConfigResponse>(
      "tasks/pushNotificationConfig/get",
      params
    );
  }


  /**
   * Retrieves a task by its ID.
   * @param params Parameters containing the taskId and optional historyLength.
   * @returns A Promise resolving to GetTaskResponse, which contains the Task object or an error.
   */
  public async getTask(params: TaskQueryParams): Promise<GetTaskResponse> {
    return this._postRpcRequest<TaskQueryParams, GetTaskResponse>("tasks/get", params);
  }

  /**
   * Cancels a task by its ID.
   * @param params Parameters containing the taskId.
   * @returns A Promise resolving to CancelTaskResponse, which contains the updated Task object or an error.
   */
  public async cancelTask(params: TaskIdParams): Promise<CancelTaskResponse> {
    return this._postRpcRequest<TaskIdParams, CancelTaskResponse>("tasks/cancel", params);
  }

  /**
   * Resubscribes to a task's event stream using Server-Sent Events (SSE).
   * This is used if a previous SSE connection for an active task was broken.
   * Requires the agent to support streaming (`capabilities.streaming: true` in AgentCard).
   * @param params Parameters containing the taskId.
   * @returns An AsyncGenerator yielding A2AStreamEventData (Message, Task, TaskStatusUpdateEvent, or TaskArtifactUpdateEvent).
   */
  public async *resubscribeTask(params: TaskIdParams): AsyncGenerator<A2AStreamEventData, void, undefined> {
    const agentCard = await this.agentCardPromise;
    if (!agentCard.capabilities?.streaming) {
      throw new Error("Agent does not support streaming (required for tasks/resubscribe).");
    }

    const endpoint = await this._getServiceEndpoint();
    const clientRequestId = this.requestIdCounter++; // Unique ID for this resubscribe request
    const rpcRequest: JSONRPCRequest = { // Initial JSON-RPC request to establish the stream
      jsonrpc: "2.0",
      method: "tasks/resubscribe",
      params: params as { [key: string]: any; },
      id: clientRequestId,
    };

    const response = await fetch(endpoint, {
      method: "POST",
      headers: {
        "Content-Type": "application/json",
        "Accept": "text/event-stream",
      },
      body: JSON.stringify(rpcRequest),
    });

    if (!response.ok) {
      let errorBody = "";
      try {
        errorBody = await response.text();
        const errorJson = JSON.parse(errorBody);
        if (errorJson.error) {
          throw new Error(`HTTP error establishing stream for tasks/resubscribe: ${response.status} ${response.statusText}. RPC Error: ${errorJson.error.message} (Code: ${errorJson.error.code})`);
        }
      } catch (e: any) {
        if (e.message.startsWith('HTTP error establishing stream')) throw e;
        throw new Error(`HTTP error establishing stream for tasks/resubscribe: ${response.status} ${response.statusText}. Response: ${errorBody || '(empty)'}`);
      }
      throw new Error(`HTTP error establishing stream for tasks/resubscribe: ${response.status} ${response.statusText}`);
    }
    if (!response.headers.get("Content-Type")?.startsWith("text/event-stream")) {
      throw new Error("Invalid response Content-Type for SSE stream on resubscribe. Expected 'text/event-stream'.");
    }

    // The events structure for resubscribe is assumed to be the same as message/stream.
    // Each event's 'data' field is a JSON-RPC response.
    yield* this._parseA2ASseStream<A2AStreamEventData>(response, clientRequestId);
  }

  /**
   * Parses an HTTP response body as an A2A Server-Sent Event stream.
   * Each 'data' field of an SSE event is expected to be a JSON-RPC 2.0 Response object,
   * specifically a SendStreamingMessageResponse (or similar structure for resubscribe).
   * @param response The HTTP Response object whose body is the SSE stream.
   * @param originalRequestId The ID of the client's JSON-RPC request that initiated this stream.
   * Used to validate the `id` in the streamed JSON-RPC responses.
   * @returns An AsyncGenerator yielding the `result` field of each valid JSON-RPC success response from the stream.
   */
  private async *_parseA2ASseStream<TStreamItem>(
    response: Response,
    originalRequestId: number | string | null
  ): AsyncGenerator<TStreamItem, void, undefined> {
    if (!response.body) {
      throw new Error("SSE response body is undefined. Cannot read stream.");
    }
    const reader = response.body.pipeThrough(new TextDecoderStream()).getReader();
    let buffer = ""; // Holds incomplete lines from the stream
    let eventDataBuffer = ""; // Holds accumulated 'data:' lines for the current event

    try {
      while (true) {
        const { done, value } = await reader.read();
        if (done) {
          // Process any final buffered event data if the stream ends abruptly after a 'data:' line
          if (eventDataBuffer.trim()) {
            const result = this._processSseEventData<TStreamItem>(eventDataBuffer, originalRequestId);
            yield result;
          }
          break; // Stream finished
        }

        buffer += value; // Append new chunk to buffer
        let lineEndIndex;
        // Process all complete lines in the buffer
        while ((lineEndIndex = buffer.indexOf('\n')) >= 0) {
          const line = buffer.substring(0, lineEndIndex).trim(); // Get and trim the line
          buffer = buffer.substring(lineEndIndex + 1); // Remove processed line from buffer

          if (line === "") { // Empty line: signifies the end of an event
            if (eventDataBuffer) { // If we have accumulated data for an event
              const result = this._processSseEventData<TStreamItem>(eventDataBuffer, originalRequestId);
              yield result;
              eventDataBuffer = ""; // Reset buffer for the next event
            }
          } else if (line.startsWith("data:")) {
            eventDataBuffer += line.substring(5).trimStart() + "\n"; // Append data (multi-line data is possible)
          } else if (line.startsWith(":")) {
            // This is a comment line in SSE, ignore it.
          } else if (line.includes(":")) {
            // Other SSE fields like 'event:', 'id:', 'retry:'.
            // The A2A spec primarily focuses on the 'data' field for JSON-RPC payloads.
            // For now, we don't specifically handle these other SSE fields unless required by spec.
          }
        }
      }
    } catch (error: any) {
      // Log and re-throw errors encountered during stream processing
      console.error("Error reading or parsing SSE stream:", error.message);
      throw error;
    } finally {
      reader.releaseLock(); // Ensure the reader lock is released
    }
  }

  /**
   * Processes a single SSE event's data string, expecting it to be a JSON-RPC response.
   * @param jsonData The string content from one or more 'data:' lines of an SSE event.
   * @param originalRequestId The ID of the client's request that initiated the stream.
   * @returns The `result` field of the parsed JSON-RPC success response.
   * @throws Error if data is not valid JSON, not a valid JSON-RPC response, an error response, or ID mismatch.
   */
  private _processSseEventData<TStreamItem>(
    jsonData: string,
    originalRequestId: number | string | null
  ): TStreamItem {
    if (!jsonData.trim()) {
      throw new Error("Attempted to process empty SSE event data.");
    }
    try {
      // SSE data can be multi-line, ensure it's treated as a single JSON string.
      const sseJsonRpcResponse = JSON.parse(jsonData.replace(/\n$/, '')); // Remove trailing newline if any

      // Type assertion to SendStreamingMessageResponse, as this is the expected structure for A2A streams.
      const a2aStreamResponse: SendStreamingMessageResponse = sseJsonRpcResponse as SendStreamingMessageResponse;

      if (a2aStreamResponse.id !== originalRequestId) {
        // According to JSON-RPC spec, notifications (which SSE events can be seen as) might not have an ID,
        // or if they do, it should match. A2A spec implies streamed events are tied to the initial request.
        console.warn(`SSE Event's JSON-RPC response ID mismatch. Client request ID: ${originalRequestId}, event response ID: ${a2aStreamResponse.id}.`);
        // Depending on strictness, this could be an error. For now, it's a warning.
      }

      if (this.isErrorResponse(a2aStreamResponse)) {
        const err = a2aStreamResponse.error as (JSONRPCError | A2AError);
        throw new Error(`SSE event contained an error: ${err.message} (Code: ${err.code}) Data: ${JSON.stringify(err.data || {})}`);
      }

      // Check if 'result' exists, as it's mandatory for successful JSON-RPC responses
      if (!('result' in a2aStreamResponse) || typeof (a2aStreamResponse as SendStreamingMessageSuccessResponse).result === 'undefined') {
        throw new Error(`SSE event JSON-RPC response is missing 'result' field. Data: ${jsonData}`);
      }

      const successResponse = a2aStreamResponse as SendStreamingMessageSuccessResponse;
      return successResponse.result as TStreamItem;
    } catch (e: any) {
      // Catch errors from JSON.parse or if it's an error response that was thrown by this function
      if (e.message.startsWith("SSE event contained an error") || e.message.startsWith("SSE event JSON-RPC response is missing 'result' field")) {
        throw e; // Re-throw errors already processed/identified by this function
      }
      // For other parsing errors or unexpected structures:
      console.error("Failed to parse SSE event data string or unexpected JSON-RPC structure:", jsonData, e);
      throw new Error(`Failed to parse SSE event data: "${jsonData.substring(0, 100)}...". Original error: ${e.message}`);
    }
  }


  isErrorResponse(response: JSONRPCResponse): response is JSONRPCErrorResponse {
    return "error" in response;
  }
}<|MERGE_RESOLUTION|>--- conflicted
+++ resolved
@@ -26,12 +26,10 @@
 // Helper type for the data yielded by streaming methods
 type A2AStreamEventData = Message | Task | TaskStatusUpdateEvent | TaskArtifactUpdateEvent;
 
-<<<<<<< HEAD
 export interface A2AClientOptions {
   authHandler?: AuthenticationHandler
+  agentCardPath?: string
 }
-=======
->>>>>>> 305dbef3
 
 /**
  * A2AClient is a TypeScript HTTP client for interacting with A2A-compliant agents.
@@ -53,13 +51,9 @@
    * @param agentBaseUrl The base URL of the A2A agent (e.g., https://agent.example.com)
    * @param agentCardPath path to the agent card, defaults to .well-known/agent.json
    */
-<<<<<<< HEAD
   constructor(agentBaseUrl: string, options?: A2AClientOptions) {
-=======
-  constructor(agentBaseUrl: string, agentCardPath: string = A2AClient.DEFAULT_AGENT_CARD_PATH) {
->>>>>>> 305dbef3
     this.agentBaseUrl = agentBaseUrl.replace(/\/$/, ""); // Remove trailing slash if any
-    this.agentCardPath = agentCardPath.replace(/^\//, ""); // Remove leading slash if any
+    this.agentCardPath = options?.agentCardPath || A2AClient.DEFAULT_AGENT_CARD_PATH;
     this.agentCardPromise = this._fetchAndCacheAgentCard();
     this.authHandler = options?.authHandler;
   }
@@ -70,11 +64,7 @@
    * @returns A Promise that resolves to the AgentCard.
    */
   private async _fetchAndCacheAgentCard(): Promise<AgentCard> {
-<<<<<<< HEAD
-    const agentCardUrl = this.resolveAgentCardUrl(this.agentBaseUrl);
-=======
     const agentCardUrl = `${this.agentBaseUrl}/${this.agentCardPath}`
->>>>>>> 305dbef3
     try {
       const response = await fetch(agentCardUrl, {
         headers: { 'Accept': 'application/json' },
@@ -106,12 +96,7 @@
    */
   public async getAgentCard(agentBaseUrl?: string, agentCardPath: string = A2AClient.DEFAULT_AGENT_CARD_PATH): Promise<AgentCard> {
     if (agentBaseUrl) {
-<<<<<<< HEAD
-      const agentCardUrl = this.resolveAgentCardUrl(agentBaseUrl);
-
-=======
       const agentCardUrl = `${agentBaseUrl.replace(/\/$/, "")}/${agentCardPath.replace(/^\//, "")}`
->>>>>>> 305dbef3
       const response = await fetch(agentCardUrl, {
         headers: { 'Accept': 'application/json' },
       });
@@ -455,9 +440,9 @@
         }
 
         buffer += value; // Append new chunk to buffer
-        let lineEndIndex;
+        let lineEndIndex = buffer.indexOf('\n');
         // Process all complete lines in the buffer
-        while ((lineEndIndex = buffer.indexOf('\n')) >= 0) {
+        while (lineEndIndex >= 0) {
           const line = buffer.substring(0, lineEndIndex).trim(); // Get and trim the line
           buffer = buffer.substring(lineEndIndex + 1); // Remove processed line from buffer
 
@@ -476,6 +461,7 @@
             // The A2A spec primarily focuses on the 'data' field for JSON-RPC payloads.
             // For now, we don't specifically handle these other SSE fields unless required by spec.
           }
+          lineEndIndex = buffer.indexOf('\n');
         }
       }
     } catch (error: any) {
