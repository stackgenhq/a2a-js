--- conflicted
+++ resolved
@@ -2,8 +2,6 @@
  * Main entry point for the A2A Server V2 library.
  * Exports the common types.
  */
-
-<<<<<<< HEAD
 
 export type { AgentExecutor } from "./server/agent_execution/agent_executor.js";
 export { RequestContext } from "./server/agent_execution/request_context.js";
@@ -28,7 +26,5 @@
 export * from "./client/auth-handler.js";
 
 // Re-export all schema types for convenience
-=======
->>>>>>> 60899c51
 export * from "./types.js";
 export type { A2AResponse } from "./a2a_response.js";